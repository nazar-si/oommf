build: Dockerfile Makefile
	docker build --no-cache -t ubermag/oommf:latest .

push: build
	docker push ubermag/oommf:latest

run:
<<<<<<< HEAD
	docker run --rm -ti -v `pwd`:/io ubermag/oommf:latest bash
=======
	docker run --rm -ti -v `pwd`:/io ubermag/oommf:latest bash

test:
	docker run --rm -v `pwd`:/io ubermag/oommf:latest oommf boxsi +fg /usr/local/oommf/oommf/app/oxs/examples/stdprob3.mif -exitondone 1
>>>>>>> 7c35ab5f
<|MERGE_RESOLUTION|>--- conflicted
+++ resolved
@@ -5,11 +5,8 @@
 	docker push ubermag/oommf:latest
 
 run:
-<<<<<<< HEAD
-	docker run --rm -ti -v `pwd`:/io ubermag/oommf:latest bash
-=======
 	docker run --rm -ti -v `pwd`:/io ubermag/oommf:latest bash
 
 test:
 	docker run --rm -v `pwd`:/io ubermag/oommf:latest oommf boxsi +fg /usr/local/oommf/oommf/app/oxs/examples/stdprob3.mif -exitondone 1
->>>>>>> 7c35ab5f
+
